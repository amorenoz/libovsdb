package libovsdb

import (
	"crypto/tls"
<<<<<<< HEAD
	"crypto/x509"
=======
>>>>>>> 70a2b9fa
	"encoding/json"
	"errors"
	"fmt"
	"net"
	"net/url"
	"reflect"
	"strings"
	"sync"

	"github.com/cenkalti/rpc2"
	"github.com/cenkalti/rpc2/jsonrpc"
)

// OvsdbClient is an OVSDB client
type OvsdbClient struct {
	rpcClient     *rpc2.Client
	Schema        map[string]DatabaseSchema
	Apis          map[string]NativeAPI
	handlers      []NotificationHandler
	handlersMutex *sync.Mutex
}

func newOvsdbClient(c *rpc2.Client) *OvsdbClient {
	ovs := &OvsdbClient{
		rpcClient:     c,
		Schema:        make(map[string]DatabaseSchema),
		handlersMutex: &sync.Mutex{},
	}
	return ovs
}

// Would rather replace this connection map with an OvsdbClient Receiver scoped method
// Unfortunately rpc2 package acts wierd with a receiver scoped method and needs some investigation.
var (
	connections      map[*rpc2.Client]*OvsdbClient
	connectionsMutex = &sync.RWMutex{}
)
<<<<<<< HEAD

const (
	// DefaultAddress is the default IPV4 address that is used for a connection
	DefaultAddress = "127.0.0.1"
	// DefaultPort is the default port used for a connection
	DefaultPort = 6640
	// DefaultSocket is the default socket usef for a connection
	DefaultSocket = "/var/run/openvswitch/db.sock"
)

// ConnectUsingProtocol creates an OVSDB connection over tcp/unix and returns and OvsdbClient
func ConnectUsingProtocol(protocol string, target string, config *tls.Config) (*OvsdbClient, error) {
	var conn net.Conn
	var err error

	if config != nil {
		conn, err = tls.Dial(protocol, target, config)
	} else {
		conn, err = net.Dial(protocol, target)
	}
	if err != nil {
		return nil, err
=======

// Constants defined for libovsdb
const (
	defaultTCPAddress  = "127.0.0.1:6640"
	defaultUnixAddress = "/var/run/openvswitch/ovnnb_db.sock"
	SSL                = "ssl"
	TCP                = "tcp"
	UNIX               = "unix"
)

// Connect to ovn, using endpoint in format ovsdb Connection Methods
// If address is empty, use default address for specified protocol
func Connect(endpoints string, tlsConfig *tls.Config) (*OvsdbClient, error) {
	var c net.Conn
	var err error
	var u *url.URL

	for _, endpoint := range strings.Split(endpoints, ",") {
		if u, err = url.Parse(endpoint); err != nil {
			return nil, err
		}
		// u.Opaque contains the original endPoint with the leading protocol stripped
		// off. For example: endPoint is "tcp:127.0.0.1:6640" and u.Opaque is "127.0.0.1:6640"
		host := u.Opaque
		if len(host) == 0 {
			host = defaultTCPAddress
		}
		switch u.Scheme {
		case UNIX:
			path := u.Path
			if len(path) == 0 {
				path = defaultUnixAddress
			}
			c, err = net.Dial(u.Scheme, path)
		case TCP:
			c, err = net.Dial(u.Scheme, host)
		case SSL:
			c, err = tls.Dial("tcp", host, tlsConfig)
		default:
			err = fmt.Errorf("unknown network protocol %s", u.Scheme)
		}

		if err == nil {
			return newRPC2Client(c)
		}
>>>>>>> 70a2b9fa
	}

	return nil, fmt.Errorf("failed to connect to endpoints %q: %v", endpoints, err)
}

func newRPC2Client(conn net.Conn) (*OvsdbClient, error) {
	c := rpc2.NewClientWithCodec(jsonrpc.NewJSONCodec(conn))
	c.SetBlocking(true)
	c.Handle("echo", echo)
	c.Handle("update", update)
	go c.Run()
	go handleDisconnectNotification(c)

	ovs := newOvsdbClient(c)

	// Process Async Notifications
	dbs, err := ovs.ListDbs()
<<<<<<< HEAD
	if err == nil {
		for _, db := range dbs {
			schema, err := ovs.GetSchema(db)
			if err == nil {
				ovs.Schema[db] = *schema
			} else {
				return nil, err
			}
		}
	}
	return ovs, nil
}

// ConnectUsingSSL creates an OVSDB connection using SSL and returns and OvsdbClient
func ConnectUsingSSL(protocol string, target string, insecure bool) (*OvsdbClient, error) {
	cert, err := tls.LoadX509KeyPair(os.Getenv("CLIENT_CERT_CA_CERT"),
		os.Getenv("CLIENT_PRIVKEY"))
	if err != nil {
		log.Fatalf("client: loadkeys: %s", err)
		return nil, err
	}
	if len(cert.Certificate) != 2 {
		log.Fatal("client.crt should have 2 concatenated certificates: client + CA")
		return nil, err
	}
	ca, err := x509.ParseCertificate(cert.Certificate[1])
	if err != nil {
		log.Fatal(err)
		return nil, err
	}
	certPool := x509.NewCertPool()
	certPool.AddCert(ca)
	config := tls.Config{
		Certificates:       []tls.Certificate{cert},
		RootCAs:            certPool,
		InsecureSkipVerify: insecure,
	}
	return ConnectUsingProtocol("tcp", target, &config)
}

// Connect creates an OVSDB connection and returns and OvsdbClient
func Connect(ipAddr string, port int) (*OvsdbClient, error) {
	if ipAddr == "" {
		ipAddr = DefaultAddress
=======
	if err != nil {
		c.Close()
		return nil, err
>>>>>>> 70a2b9fa
	}

	ovs.Apis = make(map[string]NativeAPI)
	for _, db := range dbs {
		schema, err := ovs.GetSchema(db)
		if err == nil {
			ovs.Schema[db] = *schema
			ovs.Apis[db] = NewNativeAPI(schema)
		} else {
			c.Close()
			return nil, err
		}
	}

<<<<<<< HEAD
	target := fmt.Sprintf("%s:%d", ipAddr, port)
	return ConnectUsingProtocol("tcp", target, nil)
}

// ConnectWithUnixSocket makes a OVSDB Connection via a Unix Socket
func ConnectWithUnixSocket(socketFile string) (*OvsdbClient, error) {
	if socketFile == "" {
		socketFile = DefaultSocket
	}

	if _, err := os.Stat(socketFile); os.IsNotExist(err) {
		return nil, errors.New("Invalid socket file")
	}

	return ConnectUsingProtocol("unix", socketFile, nil)
=======
	connectionsMutex.Lock()
	defer connectionsMutex.Unlock()
	if connections == nil {
		connections = make(map[*rpc2.Client]*OvsdbClient)
	}
	connections[c] = ovs
	return ovs, nil
>>>>>>> 70a2b9fa
}

// Register registers the supplied NotificationHandler to recieve OVSDB Notifications
func (ovs *OvsdbClient) Register(handler NotificationHandler) {
	ovs.handlersMutex.Lock()
	defer ovs.handlersMutex.Unlock()
	ovs.handlers = append(ovs.handlers, handler)
}

//Get Handler by index
func getHandlerIndex(handler NotificationHandler, handlers []NotificationHandler) (int, error) {
	for i, h := range handlers {
		if reflect.DeepEqual(h, handler) {
			return i, nil
		}
	}
	return -1, errors.New("Handler not found")
}

// Unregister the supplied NotificationHandler to not recieve OVSDB Notifications anymore
func (ovs *OvsdbClient) Unregister(handler NotificationHandler) error {
	ovs.handlersMutex.Lock()
	defer ovs.handlersMutex.Unlock()
	i, err := getHandlerIndex(handler, ovs.handlers)
	if err != nil {
		return err
	}
	ovs.handlers = append(ovs.handlers[:i], ovs.handlers[i+1:]...)
	return nil
}

// NotificationHandler is the interface that must be implemented to receive notifcations
type NotificationHandler interface {
	// RFC 7047 section 4.1.6 Update Notification
	Update(context interface{}, tableUpdates TableUpdates)

	// RFC 7047 section 4.1.9 Locked Notification
	Locked([]interface{})

	// RFC 7047 section 4.1.10 Stolen Notification
	Stolen([]interface{})

	// RFC 7047 section 4.1.11 Echo Notification
	Echo([]interface{})

	Disconnected(*OvsdbClient)
}

// RFC 7047 : Section 4.1.6 : Echo
func echo(client *rpc2.Client, args []interface{}, reply *[]interface{}) error {
	*reply = args
	connectionsMutex.RLock()
	defer connectionsMutex.RUnlock()
	if _, ok := connections[client]; ok {
		connections[client].handlersMutex.Lock()
		defer connections[client].handlersMutex.Unlock()
		for _, handler := range connections[client].handlers {
			handler.Echo(nil)
		}
	}
	return nil
}

// RFC 7047 : Update Notification Section 4.1.6
// Processing "params": [<json-value>, <table-updates>]
func update(client *rpc2.Client, params []interface{}, _ *interface{}) error {
	if len(params) < 2 {
		return errors.New("Invalid Update message")
	}
	// Ignore params[0] as we dont use the <json-value> currently for comparison

	raw, ok := params[1].(map[string]interface{})
	if !ok {
		return errors.New("Invalid Update message")
	}
	var rowUpdates map[string]map[string]RowUpdate

	b, err := json.Marshal(raw)
	if err != nil {
		return err
	}
	err = json.Unmarshal(b, &rowUpdates)
	if err != nil {
		return err
	}

	// Update the local DB cache with the tableUpdates
	tableUpdates := getTableUpdatesFromRawUnmarshal(rowUpdates)
	connectionsMutex.RLock()
	defer connectionsMutex.RUnlock()
	if _, ok := connections[client]; ok {
		connections[client].handlersMutex.Lock()
		defer connections[client].handlersMutex.Unlock()
		for _, handler := range connections[client].handlers {
			handler.Update(params[0], tableUpdates)
		}
	}

	return nil
}

// GetSchema returns the schema in use for the provided database name
// RFC 7047 : get_schema
func (ovs *OvsdbClient) GetSchema(dbName string) (*DatabaseSchema, error) {
	args := NewGetSchemaArgs(dbName)
	var reply DatabaseSchema
	err := ovs.rpcClient.Call("get_schema", args, &reply)
	if err != nil {
		return nil, err
	}
	ovs.Schema[dbName] = reply
	return &reply, err
}

// ListDbs returns the list of databases on the server
// RFC 7047 : list_dbs
func (ovs *OvsdbClient) ListDbs() ([]string, error) {
	var dbs []string
	err := ovs.rpcClient.Call("list_dbs", nil, &dbs)
	if err != nil {
		return nil, fmt.Errorf("ListDbs failure - %v", err)
	}
	return dbs, err
}

// Transact performs the provided Operation's on the database
// RFC 7047 : transact
func (ovs *OvsdbClient) Transact(database string, operation ...Operation) ([]OperationResult, error) {
	var reply []OperationResult
	db, ok := ovs.Schema[database]
	if !ok {
		return nil, fmt.Errorf("invalid Database %q Schema", database)
	}

	if ok := db.validateOperations(operation...); !ok {
		return nil, errors.New("Validation failed for the operation")
	}

	args := NewTransactArgs(database, operation...)
	err := ovs.rpcClient.Call("transact", args, &reply)
	if err != nil {
		return nil, err
	}
	return reply, nil
}

// MonitorAll is a convenience method to monitor every table/column
func (ovs *OvsdbClient) MonitorAll(database string, jsonContext interface{}) (*TableUpdates, error) {
	schema, ok := ovs.Schema[database]
	if !ok {
		return nil, fmt.Errorf("invalid Database %q Schema", database)
	}

	requests := make(map[string]MonitorRequest)
	for table, tableSchema := range schema.Tables {
		var columns []string
		for column := range tableSchema.Columns {
			columns = append(columns, column)
		}
		requests[table] = MonitorRequest{
			Columns: columns,
			Select: MonitorSelect{
				Initial: true,
				Insert:  true,
				Delete:  true,
				Modify:  true,
			}}
	}
	return ovs.Monitor(database, jsonContext, requests)
}

// MonitorCancel will request cancel a previously issued monitor request
// RFC 7047 : monitor_cancel
<<<<<<< HEAD
func (ovs OvsdbClient) MonitorCancel(database string, jsonContext interface{}) error {
=======
func (ovs OvsdbClient) MonitorCancel(jsonContext interface{}) error {
>>>>>>> 70a2b9fa
	var reply OperationResult

	args := NewMonitorCancelArgs(jsonContext)

	err := ovs.rpcClient.Call("monitor_cancel", args, &reply)
	if err != nil {
		return err
	}
	if reply.Error != "" {
		return fmt.Errorf("Error while executing transaction: %s", reply.Error)
	}
	return nil
}

// Monitor will provide updates for a given table/column
// RFC 7047 : monitor
func (ovs *OvsdbClient) Monitor(database string, jsonContext interface{}, requests map[string]MonitorRequest) (*TableUpdates, error) {
	var reply TableUpdates

	args := NewMonitorArgs(database, jsonContext, requests)

	// This totally sucks. Refer to golang JSON issue #6213
	var response map[string]map[string]RowUpdate
	err := ovs.rpcClient.Call("monitor", args, &response)
	reply = getTableUpdatesFromRawUnmarshal(response)
	if err != nil {
		return nil, err
	}
	return &reply, err
}

func getTableUpdatesFromRawUnmarshal(raw map[string]map[string]RowUpdate) TableUpdates {
	var tableUpdates TableUpdates
	tableUpdates.Updates = make(map[string]TableUpdate)
	for table, update := range raw {
		tableUpdate := TableUpdate{update}
		tableUpdates.Updates[table] = tableUpdate
	}
	return tableUpdates
}

func clearConnection(c *rpc2.Client) {
	connectionsMutex.Lock()
	defer connectionsMutex.Unlock()
	if _, ok := connections[c]; ok {
		for _, handler := range connections[c].handlers {
			if handler != nil {
				handler.Disconnected(connections[c])
			}
		}
	}
	delete(connections, c)
}

func handleDisconnectNotification(c *rpc2.Client) {
	disconnected := c.DisconnectNotify()
	<-disconnected
	clearConnection(c)
}

// Disconnect will close the OVSDB connection
func (ovs *OvsdbClient) Disconnect() {
	ovs.rpcClient.Close()
}<|MERGE_RESOLUTION|>--- conflicted
+++ resolved
@@ -2,10 +2,6 @@
 
 import (
 	"crypto/tls"
-<<<<<<< HEAD
-	"crypto/x509"
-=======
->>>>>>> 70a2b9fa
 	"encoding/json"
 	"errors"
 	"fmt"
@@ -43,30 +39,6 @@
 	connections      map[*rpc2.Client]*OvsdbClient
 	connectionsMutex = &sync.RWMutex{}
 )
-<<<<<<< HEAD
-
-const (
-	// DefaultAddress is the default IPV4 address that is used for a connection
-	DefaultAddress = "127.0.0.1"
-	// DefaultPort is the default port used for a connection
-	DefaultPort = 6640
-	// DefaultSocket is the default socket usef for a connection
-	DefaultSocket = "/var/run/openvswitch/db.sock"
-)
-
-// ConnectUsingProtocol creates an OVSDB connection over tcp/unix and returns and OvsdbClient
-func ConnectUsingProtocol(protocol string, target string, config *tls.Config) (*OvsdbClient, error) {
-	var conn net.Conn
-	var err error
-
-	if config != nil {
-		conn, err = tls.Dial(protocol, target, config)
-	} else {
-		conn, err = net.Dial(protocol, target)
-	}
-	if err != nil {
-		return nil, err
-=======
 
 // Constants defined for libovsdb
 const (
@@ -112,7 +84,6 @@
 		if err == nil {
 			return newRPC2Client(c)
 		}
->>>>>>> 70a2b9fa
 	}
 
 	return nil, fmt.Errorf("failed to connect to endpoints %q: %v", endpoints, err)
@@ -130,56 +101,9 @@
 
 	// Process Async Notifications
 	dbs, err := ovs.ListDbs()
-<<<<<<< HEAD
-	if err == nil {
-		for _, db := range dbs {
-			schema, err := ovs.GetSchema(db)
-			if err == nil {
-				ovs.Schema[db] = *schema
-			} else {
-				return nil, err
-			}
-		}
-	}
-	return ovs, nil
-}
-
-// ConnectUsingSSL creates an OVSDB connection using SSL and returns and OvsdbClient
-func ConnectUsingSSL(protocol string, target string, insecure bool) (*OvsdbClient, error) {
-	cert, err := tls.LoadX509KeyPair(os.Getenv("CLIENT_CERT_CA_CERT"),
-		os.Getenv("CLIENT_PRIVKEY"))
-	if err != nil {
-		log.Fatalf("client: loadkeys: %s", err)
-		return nil, err
-	}
-	if len(cert.Certificate) != 2 {
-		log.Fatal("client.crt should have 2 concatenated certificates: client + CA")
-		return nil, err
-	}
-	ca, err := x509.ParseCertificate(cert.Certificate[1])
-	if err != nil {
-		log.Fatal(err)
-		return nil, err
-	}
-	certPool := x509.NewCertPool()
-	certPool.AddCert(ca)
-	config := tls.Config{
-		Certificates:       []tls.Certificate{cert},
-		RootCAs:            certPool,
-		InsecureSkipVerify: insecure,
-	}
-	return ConnectUsingProtocol("tcp", target, &config)
-}
-
-// Connect creates an OVSDB connection and returns and OvsdbClient
-func Connect(ipAddr string, port int) (*OvsdbClient, error) {
-	if ipAddr == "" {
-		ipAddr = DefaultAddress
-=======
 	if err != nil {
 		c.Close()
 		return nil, err
->>>>>>> 70a2b9fa
 	}
 
 	ovs.Apis = make(map[string]NativeAPI)
@@ -194,23 +118,6 @@
 		}
 	}
 
-<<<<<<< HEAD
-	target := fmt.Sprintf("%s:%d", ipAddr, port)
-	return ConnectUsingProtocol("tcp", target, nil)
-}
-
-// ConnectWithUnixSocket makes a OVSDB Connection via a Unix Socket
-func ConnectWithUnixSocket(socketFile string) (*OvsdbClient, error) {
-	if socketFile == "" {
-		socketFile = DefaultSocket
-	}
-
-	if _, err := os.Stat(socketFile); os.IsNotExist(err) {
-		return nil, errors.New("Invalid socket file")
-	}
-
-	return ConnectUsingProtocol("unix", socketFile, nil)
-=======
 	connectionsMutex.Lock()
 	defer connectionsMutex.Unlock()
 	if connections == nil {
@@ -218,7 +125,6 @@
 	}
 	connections[c] = ovs
 	return ovs, nil
->>>>>>> 70a2b9fa
 }
 
 // Register registers the supplied NotificationHandler to recieve OVSDB Notifications
@@ -322,7 +228,7 @@
 
 // GetSchema returns the schema in use for the provided database name
 // RFC 7047 : get_schema
-func (ovs *OvsdbClient) GetSchema(dbName string) (*DatabaseSchema, error) {
+func (ovs OvsdbClient) GetSchema(dbName string) (*DatabaseSchema, error) {
 	args := NewGetSchemaArgs(dbName)
 	var reply DatabaseSchema
 	err := ovs.rpcClient.Call("get_schema", args, &reply)
@@ -335,7 +241,7 @@
 
 // ListDbs returns the list of databases on the server
 // RFC 7047 : list_dbs
-func (ovs *OvsdbClient) ListDbs() ([]string, error) {
+func (ovs OvsdbClient) ListDbs() ([]string, error) {
 	var dbs []string
 	err := ovs.rpcClient.Call("list_dbs", nil, &dbs)
 	if err != nil {
@@ -346,7 +252,7 @@
 
 // Transact performs the provided Operation's on the database
 // RFC 7047 : transact
-func (ovs *OvsdbClient) Transact(database string, operation ...Operation) ([]OperationResult, error) {
+func (ovs OvsdbClient) Transact(database string, operation ...Operation) ([]OperationResult, error) {
 	var reply []OperationResult
 	db, ok := ovs.Schema[database]
 	if !ok {
@@ -366,7 +272,7 @@
 }
 
 // MonitorAll is a convenience method to monitor every table/column
-func (ovs *OvsdbClient) MonitorAll(database string, jsonContext interface{}) (*TableUpdates, error) {
+func (ovs OvsdbClient) MonitorAll(database string, jsonContext interface{}) (*TableUpdates, error) {
 	schema, ok := ovs.Schema[database]
 	if !ok {
 		return nil, fmt.Errorf("invalid Database %q Schema", database)
@@ -392,11 +298,7 @@
 
 // MonitorCancel will request cancel a previously issued monitor request
 // RFC 7047 : monitor_cancel
-<<<<<<< HEAD
-func (ovs OvsdbClient) MonitorCancel(database string, jsonContext interface{}) error {
-=======
 func (ovs OvsdbClient) MonitorCancel(jsonContext interface{}) error {
->>>>>>> 70a2b9fa
 	var reply OperationResult
 
 	args := NewMonitorCancelArgs(jsonContext)
@@ -413,7 +315,7 @@
 
 // Monitor will provide updates for a given table/column
 // RFC 7047 : monitor
-func (ovs *OvsdbClient) Monitor(database string, jsonContext interface{}, requests map[string]MonitorRequest) (*TableUpdates, error) {
+func (ovs OvsdbClient) Monitor(database string, jsonContext interface{}, requests map[string]MonitorRequest) (*TableUpdates, error) {
 	var reply TableUpdates
 
 	args := NewMonitorArgs(database, jsonContext, requests)
@@ -453,11 +355,13 @@
 
 func handleDisconnectNotification(c *rpc2.Client) {
 	disconnected := c.DisconnectNotify()
-	<-disconnected
-	clearConnection(c)
+	select {
+	case <-disconnected:
+		clearConnection(c)
+	}
 }
 
 // Disconnect will close the OVSDB connection
-func (ovs *OvsdbClient) Disconnect() {
+func (ovs OvsdbClient) Disconnect() {
 	ovs.rpcClient.Close()
 }